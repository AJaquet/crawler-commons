/**
 * Copyright 2016 Crawler-Commons
 * 
 * Licensed under the Apache License, Version 2.0 (the "License");
 * you may not use this file except in compliance with the License.
 * You may obtain a copy of the License at
 * 
 *     http://www.apache.org/licenses/LICENSE-2.0
 * 
 * Unless required by applicable law or agreed to in writing, software
 * distributed under the License is distributed on an "AS IS" BASIS,
 * WITHOUT WARRANTIES OR CONDITIONS OF ANY KIND, either express or implied.
 * See the License for the specific language governing permissions and
 * limitations under the License.
 */

package crawlercommons.sitemaps;

<<<<<<< HEAD
import static java.nio.charset.StandardCharsets.UTF_8;
=======
import static org.apache.tika.mime.MediaType.APPLICATION_XML;
import static org.apache.tika.mime.MediaType.TEXT_PLAIN;
>>>>>>> 84675177

import java.io.BufferedReader;
import java.io.ByteArrayInputStream;
import java.io.IOException;
import java.io.InputStream;
import java.io.InputStreamReader;
import java.net.MalformedURLException;
import java.net.URL;
import java.util.ArrayList;
import java.util.List;
import java.util.zip.GZIPInputStream;

import javax.xml.parsers.ParserConfigurationException;
import javax.xml.parsers.SAXParser;
import javax.xml.parsers.SAXParserFactory;

import org.apache.commons.io.FilenameUtils;
import org.apache.commons.io.IOUtils;
import org.apache.commons.io.input.BOMInputStream;
import org.apache.tika.Tika;
import org.apache.tika.mime.MediaType;
import org.apache.tika.mime.MediaTypeRegistry;
import org.slf4j.Logger;
import org.slf4j.LoggerFactory;
import org.xml.sax.InputSource;
import org.xml.sax.SAXException;

import crawlercommons.sitemaps.AbstractSiteMap.SitemapType;
import crawlercommons.sitemaps.sax.DelegatorHandler;

public class SiteMapParser {
    public static final Logger LOG = LoggerFactory.getLogger(SiteMapParser.class);

    /**
     * According to the specs, 50K URLs per Sitemap is the max
     */
    private static final int MAX_URLS = 50000;

    /**
     * Sitemaps (including sitemap index files) &quot;must be no larger than
     * 50MB (52,428,800 bytes)&quot; as specified in the
     * <a href="https://www.sitemaps.org/protocol.html#index">Sitemaps XML
     * format</a> (before Nov. 2016 the limit has been 10MB).
     */
    public static final int MAX_BYTES_ALLOWED = 52428800;

    /* Tika's MediaType components */
    private static final Tika TIKA = new Tika();
    private static final MediaTypeRegistry MEDIA_TYPE_REGISTRY = MediaTypeRegistry.getDefaultRegistry();

    private static final List<MediaType> XML_MEDIA_TYPES = new ArrayList<>();
    private static final List<MediaType> TEXT_MEDIA_TYPES = new ArrayList<>();
    private static final List<MediaType> GZ_MEDIA_TYPES = new ArrayList<>();

    static {
        initMediaTypes();
    }

    /**
     * True (by default) meaning that invalid URLs should be rejected, as the
     * official docs allow the siteMapURLs to be only under the base url:
     * http://www.sitemaps.org/protocol.html#location
     */
    protected boolean strict = true;

<<<<<<< HEAD
    public SiteMapParser() {
      //default constructor
=======
    private boolean allowPartial = false;

    public SiteMapParser() {
        this(true, false);
>>>>>>> 84675177
    }

    public SiteMapParser(boolean strict) {
        this(strict, false);
    }

    public SiteMapParser(boolean strict, boolean allowPartial) {
        this.strict = strict;
        this.allowPartial = allowPartial;
    }

    /**
     * @return whether invalid URLs will be rejected (where invalid means that
     *         the url is not under the base url)
     */
    public boolean isStrict() {
        return strict;
    }

    /**
     * <p>Returns a SiteMap or SiteMapIndex given an online sitemap URL</p>
     * <p>Please note that this method is a static method which goes online and
     * fetches the sitemap then parses it</p>
     * This method is a convenience method for a user who has a sitemap URL and
     * wants a "Keep it simple" way to parse it.
     * 
     * @param onlineSitemapUrl
     *            URL of the online sitemap
     * @return Extracted SiteMap/SiteMapIndex or null if the onlineSitemapUrl is
     *         null
     * @throws UnknownFormatException if there is an error parsing the sitemap
     * @throws IOException if there is an error reading in the site map {@link java.net.URL}
     */
    public AbstractSiteMap parseSiteMap(URL onlineSitemapUrl) throws UnknownFormatException, IOException {
        if (onlineSitemapUrl == null) {
            return null;
        }
        byte[] bytes = IOUtils.toByteArray(onlineSitemapUrl);
        return parseSiteMap(bytes, onlineSitemapUrl);
    }

    /**
     * Returns a processed copy of an unprocessed sitemap object, i.e. transfer
     * the value of getLastModified(). Please note that the sitemap input stays
     * unchanged. Note that contentType is assumed to be correct; in general it
     * is more robust to use the method that doesn't take a contentType, but
     * instead detects this using Tika.
     * 
     * @param contentType
     *            MIME type of content
     * @param content
     *            raw bytes of sitemap file
     * @param sitemap
     *            an {@link crawlercommons.sitemaps.AbstractSiteMap} implementation
     * @return Extracted SiteMap/SiteMapIndex
     * @throws UnknownFormatException if there is an error parsing the sitemap
     * @throws IOException if there is an error reading in the site map {@link java.net.URL}
     */
    public AbstractSiteMap parseSiteMap(String contentType, byte[] content, final AbstractSiteMap sitemap) throws UnknownFormatException, IOException {
        AbstractSiteMap asmCopy = parseSiteMap(contentType, content, sitemap.getUrl());
        asmCopy.setLastModified(sitemap.getLastModified());
        return asmCopy;
    }

    /**
     * Parse a sitemap, given the content bytes and the URL.
     * 
     * @param content
     *            raw bytes of sitemap file
     * @param url
     *            URL to sitemap file
     * @return Extracted SiteMap/SiteMapIndex
     * @throws UnknownFormatException if there is an error parsing the sitemap
     * @throws IOException if there is an error reading in the site map {@link java.net.URL}
     */
    public AbstractSiteMap parseSiteMap(byte[] content, URL url) throws UnknownFormatException, IOException {
        if (url == null) {
            return null;
        }
        String filename = FilenameUtils.getName(url.getPath());
        String contentType = TIKA.detect(content, filename);
        return parseSiteMap(contentType, content, url);
    }

    /**
     * Parse a sitemap, given the MIME type, the content bytes, and the URL.
     * Note that contentType is assumed to be correct; in general it is more
     * robust to use the method that doesn't take a contentType, but instead
     * detects this using Tika.
     * 
     * @param contentType
     *            MIME type of content
     * @param content
     *            raw bytes of sitemap file
     * @param url
     *            URL to sitemap file
     * @return Extracted SiteMap/SiteMapIndex
     * @throws UnknownFormatException if there is an error parsing the sitemap
     * @throws IOException if there is an error reading in the site map {@link java.net.URL}
     */
    public AbstractSiteMap parseSiteMap(String contentType, byte[] content, URL url) throws UnknownFormatException, IOException {
        MediaType mediaType = MediaType.parse(contentType);

        // Octet-stream is the father of all binary types
        while (mediaType != null && !mediaType.equals(MediaType.OCTET_STREAM)) {
            if (XML_MEDIA_TYPES.contains(mediaType)) {
                return processXml(url, content);
            } else if (TEXT_MEDIA_TYPES.contains(mediaType)) {
                return processText(url.toString(), content);
            } else if (GZ_MEDIA_TYPES.contains(mediaType)) {
                return processGzip(url, content);
            } else {
                mediaType = MEDIA_TYPE_REGISTRY.getSupertype(mediaType); // Check parent
                return parseSiteMap(mediaType.toString(), content, url);
            }
        }

        throw new UnknownFormatException("Can't parse a sitemap with the MediaType of: " + contentType + " (at: " + url + ")");
    }

    /**
     * Parse the given XML content.
     * 
     * @param sitemapUrl URL to sitemap file
     * @param xmlContent the byte[] backing the sitemapUrl
     * @return The site map
     * @throws UnknownFormatException if there is an error parsing the sitemap
     */
    protected AbstractSiteMap processXml(URL sitemapUrl, byte[] xmlContent) throws UnknownFormatException {

        BOMInputStream bomIs = new BOMInputStream(new ByteArrayInputStream(xmlContent));
        InputSource is = new InputSource();
        is.setCharacterStream(new BufferedReader(new InputStreamReader(bomIs, UTF_8)));

        return processXml(sitemapUrl, is);
    }

    /**
     * Process a text-based Sitemap. Text sitemaps only list URLs but no
     * priorities, last mods, etc.
     * @param sitemapUrl a string sitemap URL
     * @param sitemapUrl URL to sitemap file
     * @param content the byte[] backing the sitemapUrl
     * @return The site map
     * @throws IOException if there is an error reading in the site map String
     */
    protected SiteMap processText(String sitemapUrl, byte[] content) throws IOException {
        LOG.debug("Processing textual Sitemap");

        SiteMap textSiteMap = new SiteMap(sitemapUrl);
        textSiteMap.setType(SitemapType.TEXT);

        BOMInputStream bomIs = new BOMInputStream(new ByteArrayInputStream(content));
        @SuppressWarnings("resource")
        BufferedReader reader = new BufferedReader(new InputStreamReader(bomIs, UTF_8));

        String line;
        int i = 1;
        while ((line = reader.readLine()) != null) {
            if (line.length() > 0 && i <= MAX_URLS) {
                addUrlIntoSitemap(line, textSiteMap, null, null, null, i++);
            }
        }
        textSiteMap.setProcessed(true);

        return textSiteMap;
    }

    /**
     * Decompress the gzipped content and process the resulting XML Sitemap.
     * 
     * @param url
     *            - URL of the gzipped content
     * @param response
     *            - Gzipped content
     * @return the site map
     * @throws UnknownFormatException if there is an error parsing the gzip
     * @throws IOException if there is an error reading in the gzip {@link java.net.URL}
     */
    protected AbstractSiteMap processGzip(URL url, byte[] response) throws IOException, UnknownFormatException {

        LOG.debug("Processing gzip");

        AbstractSiteMap smi;
        InputStream is = new ByteArrayInputStream(response);

        // Remove .gz ending
        String xmlUrl = url.toString().replaceFirst("\\.gz$", "");

        LOG.debug("XML url = {}", xmlUrl);

        BOMInputStream decompressed = new BOMInputStream(new GZIPInputStream(is));
        InputSource in = new InputSource(decompressed);
        in.setSystemId(xmlUrl);
        smi = processXml(url, in);
        decompressed.close();
        return smi;
    }

    /**
     * Parse the given XML content.
     * 
     * @param sitemapUrl a sitemap {@link java.net.URL}
     * @param is an {@link org.xml.sax.InputSource} backing the sitemap
     * @return the site map
     * @throws UnknownFormatException if there is an error parsing the {@link org.xml.sax.InputSource}
     */
    protected AbstractSiteMap processXml(URL sitemapUrl, InputSource is) throws UnknownFormatException {

        SAXParserFactory factory = SAXParserFactory.newInstance();
        DelegatorHandler handler = new DelegatorHandler(sitemapUrl, strict);
        try {
<<<<<<< HEAD
            DocumentBuilderFactory dbf = DocumentBuilderFactory.newInstance();
            doc = dbf.newDocumentBuilder().parse(is);
        } catch (Exception e) {
            LOG.debug(e.toString(), e);
            throw new UnknownFormatException("Error parsing XML for: " + sitemapUrl);
        }

        // See if this is a sitemap index
        NodeList nodeList = doc.getElementsByTagName("sitemapindex");
        if (nodeList.getLength() > 0) {
            nodeList = doc.getElementsByTagName("sitemap");
            return parseSitemapIndex(sitemapUrl, nodeList);
        } else if (doc.getElementsByTagName("urlset").getLength() > 0) {
            // This is a regular Sitemap
            return parseXmlSitemap(sitemapUrl, doc);
        } else if (doc.getElementsByTagName("link").getLength() > 0) {
            // Could be RSS or Atom
            return parseSyndicationFormat(sitemapUrl, doc);
        }

        throw new UnknownFormatException("Unknown XML format for: " + sitemapUrl);
    }

    /**
     * Parse XML that contains a valid Sitemap. Example of a Sitemap: 
     * <pre>
     * {@code 
     * <?xml version="1.0" encoding="UTF-8"?> 
     *   <urlset xmlns="http://www.sitemaps.org/schemas/sitemap/0.9"> 
     *     <url>
     *       <loc>http://www.example.com/</loc> 
     *       <lastmod>lastmod>2005-01-01</lastmod>
     *       <changefreq>monthly</changefreq>
     *       <priority>0.8</priority>
     *     </url> 
     *     <url>
     *       <loc>http://www.example.com/catalog?item=12&amp;desc=vacation_hawaii</loc>
     *       <changefreq>weekly</changefreq>
     *     </url>
     *   </urlset>
     * }
     * </pre>
     * @param sitemapUrl a sitemap {@link java.net.URL}
     * @param doc a {@link org.w3c.dom.Document} sitemap snippet
     * @return The sitemap
     */
    protected SiteMap parseXmlSitemap(URL sitemapUrl, Document doc) {

        SiteMap sitemap = new SiteMap(sitemapUrl);
        sitemap.setType(SitemapType.XML);

        NodeList list = doc.getElementsByTagName("url");

        // Loop through the <url>s
        for (int i = 0; i < list.getLength(); i++) {

            Node n = list.item(i);
            if (n.getNodeType() == Node.ELEMENT_NODE) {
                Element elem = (Element) n;
                String lastMod = getElementValue(elem, "lastmod");
                String changeFreq = getElementValue(elem, "changefreq");
                String priority = getElementValue(elem, "priority");
                String loc = getElementValue(elem, "loc");

                addUrlIntoSitemap(loc, sitemap, lastMod, changeFreq, priority, i);
            }
        }

        sitemap.setProcessed(true);
        return sitemap;
    }

    /**
     * <p>Parse XML that contains a Sitemap Index. Example Sitemap Index:</p>
     * <pre>
     * {@code
     * <?xml version="1.0" encoding="UTF-8"?> 
     *   <sitemapindex xmlns="http://www.sitemaps.org/schemas/sitemap/0.9">
     *     <sitemap>
     *       <loc>http://www.example.com/sitemap1.xml.gz</loc>
     *       <lastmod>2004-10-01T18:23:17+00:00</lastmod>
     *     </sitemap>
     *     <sitemap>
     *       <loc>http://www.example.com/sitemap2.xml.gz</loc>
     *       <lastmod>2005-01-01</lastmod>
     *     </sitemap>
     *   </sitemapindex>
     * }
     * </pre>
     * @param url
     *            - URL of Sitemap Index
     * @param nodeList a {@link org.w3c.dom.NodeList} backing the sitemap
     * @return The site map index
     */
    protected SiteMapIndex parseSitemapIndex(URL url, NodeList nodeList) {

        LOG.debug("Parsing Sitemap Index");

        SiteMapIndex sitemapIndex = new SiteMapIndex(url);
        sitemapIndex.setType(SitemapType.INDEX);

        // Loop through the <sitemap>s
        for (int i = 0; i < nodeList.getLength() && i < MAX_URLS; i++) {

            Node firstNode = nodeList.item(i);

            if (firstNode.getNodeType() == Node.ELEMENT_NODE) {
                Element elem = (Element) firstNode;
                String loc = getElementValue(elem, "loc");

                // try the text content when no loc element
                // has been specified
                if (loc == null) {
                    loc = elem.getTextContent().trim();
                }

                try {
                    URL sitemapUrl = new URL(loc);
                    String lastmod = getElementValue(elem, "lastmod");
                    Date lastModified = SiteMap.convertToDate(lastmod);

                    // Right now we are not worried about sitemapUrls that point
                    // to different websites.

                    SiteMap s = new SiteMap(sitemapUrl, lastModified);
                    sitemapIndex.addSitemap(s);
                    LOG.debug("  {}. {}", (i + 1), s);
                } catch (MalformedURLException e) {
                    LOG.trace("Don't create an entry with a bad URL", e);
                    LOG.debug("Bad url: [{}]", loc);
                }
            }
        }
        sitemapIndex.setProcessed(true);
        return sitemapIndex;
    }

    /**
     * Parse the XML document, looking for a <b>feed</b> element to determine if
     * it's an <b>Atom doc</b> <b>rss</b> to determine if it's an <b>RSS
     * doc</b>.
     * 
     * @param sitemapUrl the URL location of the Sitemap
     * @param doc
     *            - XML document to parse
     * @return The sitemap
     * @throws UnknownFormatException
     *             if XML does not appear to be Atom or RSS
     */
    protected SiteMap parseSyndicationFormat(URL sitemapUrl, Document doc) throws UnknownFormatException {

        SiteMap sitemap = new SiteMap(sitemapUrl);

        // See if this is an Atom feed by looking for "feed" element
        NodeList list = doc.getElementsByTagName("feed");
        if (list.getLength() > 0) {
            parseAtom(sitemap, (Element) list.item(0), doc);
            sitemap.setProcessed(true);
            return sitemap;
        } else {
            // See if it is a RSS feed by looking for a "channel" element. This
            // avoids the issue
            // of having the outer tag named <rdf:RDF> that was causing this
            // code to fail. Inside of
            // the <rss> or <rdf> tag is a <channel> tag, so we can use that.
            // See https://github.com/crawler-commons/crawler-commons/issues/87
            // and also RSS 1.0 specification
            // http://web.resource.org/rss/1.0/spec
            list = doc.getElementsByTagName("channel");
            if (list.getLength() > 0) {
                parseRSS(sitemap, doc);
=======
            SAXParser saxParser = factory.newSAXParser();
            saxParser.parse(is, handler);
            return handler.getSiteMap();
        } catch (IOException e) {
            UnknownFormatException ufe = new UnknownFormatException("Failed to parse " + sitemapUrl);
            ufe.initCause(e);
            throw ufe;
        } catch (SAXException e) {
            if (allowPartial) {
                LOG.warn("Processed broken/partial sitemap for '" + sitemapUrl + "'");
                AbstractSiteMap sitemap = handler.getSiteMap();
>>>>>>> 84675177
                sitemap.setProcessed(true);
                return sitemap;
            } else {
                UnknownFormatException ufe = new UnknownFormatException("Failed to parse " + sitemapUrl);
                ufe.initCause(e);
                throw ufe;
            }
        } catch (ParserConfigurationException e) {
            throw new IllegalStateException(e);
        }
    }

    /**
<<<<<<< HEAD
     * <p>Parse the XML document which is assumed to be in Atom format. Atom 1.0
     * example:
     * </p>
     * <pre>
     * {@code
     * <?xml version="1.0" encoding="utf-8"?>
     *   <feed xmlns="http://www.w3.org/2005/Atom">
     *     <title>Example Feed</title>
     *     <subtitle>A subtitle.</subtitle>
     *     <link href="http://example.org/feed/" rel="self"/>
     *     <link href="http://example.org/"/>
     *     <modified>2003-12-13T18:30:02Z</modified>
     *     <author>
     *       <name>John Doe</name>
     *       <email>johndoe@example.com</email>
     *     </author>
     *     <id>urn:uuid:60a76c80-d399-11d9-b91C-0003939e0af6</id>
     *     <entry>
     *       <title>Atom-Powered Robots Run Amok</title>
     *       <link href="http://example.org/2003/12/13/atom03"/>
     *       <id>urn:uuid:1225c695-cfb8-4ebb-aaaa-80da344efa6a</id>
     *       <updated>2003-12-13T18:30:02Z</updated>
     *       <summary>Some text.</summary>
     *     </entry>
     *     ...
     *   </feed>
     * }
     * </pre>
     * @param sitemap a {@link crawlercommons.sitemaps.SiteMap} backing the Atom feed
     * @param elem {@link org.w3c.dom.Element}'s to populate from the Sitemap
     * @param doc {@link org.w3c.dom.Document} to populate with the parse output
     */
    protected void parseAtom(SiteMap sitemap, Element elem, Document doc) {

        // Grab items from <feed><entry><link href="URL" /></entry></feed>
        // Use lastmod date from <feed><modified>DATE</modified></feed>

        LOG.debug("Parsing Atom XML");

        sitemap.setType(SitemapType.ATOM);

        String lastMod = getElementValue(elem, "modified");
        LOG.debug("lastMod = {}", lastMod);

        NodeList list = doc.getElementsByTagName("entry");

        // Loop through the <entry>s
        for (int i = 0; i < list.getLength() && i < MAX_URLS; i++) {

            Node n = list.item(i);
            if (n.getNodeType() == Node.ELEMENT_NODE) {
                elem = (Element) n;
                String href = getElementAttributeValue(elem, "link", "href");

                addUrlIntoSitemap(href, sitemap, lastMod, null, null, i);
            }
        }
    }

    /**
     * <p>Parse XML document which is assumed to be in RSS format. RSS 2.0 example:
     * </p>
     * <pre>
     * {@code
     * <?xml version="1.0"?>
     *   <rss version="2.0">
     *     <channel> 
     *       <title>Lift Off News</title>
     *       <link>http://liftoff.msfc.nasa.gov/</link>
     *       <description>Liftoff to Space Exploration.</description>
     *       <language>en-us</language>
     *       <pubDate>Tue, 10 Jun 2003 04:00:00 GMT</pubDate>
     *       <lastBuildDate>Tue, 10 Jun 2003 09:41:01 GMT</lastBuildDate>
     *       <docs>http://blogs.law.harvard.edu/tech/rss</docs>
     *       <generator>Weblog Editor 2.0</generator>
     *       <managingEditor>editor@example.com</managingEditor>
     *       <webMaster>webmaster@example.com</webMaster>
     *       <ttl>5</ttl>
     *       <item>
     *         <title>Star City</title>
     *         <link>http://liftoff.msfc.nasa.gov/news/2003/news-starcity.asp</link>
     *         <description>How do Americans get ready to work with Russians aboard the
     *         International Space Station? They take a crash course in culture,
     *         language and protocol at Russia's Star City.
     *         </description>
     *         <pubDate>Tue, 03 Jun 2003 09:39:21 GMT</pubDate>
     *         <guid>http://liftoff.msfc.nasa.gov/2003/06/03.html#item573</guid>
     *       </item>
     *       <item>
     *         <title>Space Exploration</title>
     *         <link>http://liftoff.msfc.nasa.gov/</link>
     *         <description>Sky watchers in Europe, Asia, and parts of Alaska and Canada 
     *         will experience a partial eclipse of the Sun on Saturday, May 31.
     *         </description>
     *         <pubDate>Fri, 30 May 2003 11:06:42 GMT</pubDate>
     *         <guid>http://liftoff.msfc.nasa.gov/2003/05/30.html#item572</guid>
     *       </item>
     *     </channel>
     *   </rss>
     * }
     * </pre>
     * @param sitemap a {@link crawlercommons.sitemaps.SiteMap} object to populate with the RCC content
     * @param doc {@link org.w3c.dom.Document} to populate with the parse output
     */
    protected void parseRSS(SiteMap sitemap, Document doc) {

        // Grab items from <item><link>URL</link></item>
        // and last modified date from <pubDate>DATE</pubDate>

        LOG.debug("Parsing RSS doc");
        sitemap.setType(SitemapType.RSS);
        NodeList list = doc.getElementsByTagName("channel");
        Element elem = (Element) list.item(0);

        // Treat publication date as last mod (Tue, 10 Jun 2003 04:00:00 GMT)
        String lastMod = getElementValue(elem, "pubDate");
        LOG.debug("lastMod = ", lastMod);

        list = doc.getElementsByTagName("item");
        // Loop through the <item>s
        for (int i = 0; i < list.getLength() && i < MAX_URLS; i++) {

            Node n = list.item(i);
            if (n.getNodeType() == Node.ELEMENT_NODE) {
                elem = (Element) n;
                String link = getElementValue(elem, "link");

                addUrlIntoSitemap(link, sitemap, lastMod, null, null, i);
            }
        }
    }

    /**
     * Get the element's textual content.
     * 
     * @param elem
     * @param elementName
     * @return The element value
     */
    protected String getElementValue(Element elem, String elementName) {

        NodeList list = elem.getElementsByTagName(elementName);
        if (list == null)
            return null;
        Element e = (Element) list.item(0);
        if (e != null) {
            return e.getTextContent();
        }
        return null;
    }

    /**
     * Get the element's attribute value.
     * 
     * @param elem
     * @param elementName
     * @param attributeName
     * @return The element attribute value
     */
    protected String getElementAttributeValue(Element elem, String elementName, String attributeName) {

        NodeList list = elem.getElementsByTagName(elementName);
        Element e = (Element) list.item(0);
        if (e != null) {
            return e.getAttribute(attributeName);
        }

        return null;
    }

    /**
=======
>>>>>>> 84675177
     * Adds the given URL to the given sitemap while showing the relevant logs
     * @param urlStr an URL string to add to the {@link crawlercommons.sitemaps.SiteMap}
     * @param siteMap the sitemap to add URL(s) to
     * @param lastMod last time the {@link crawlercommons.sitemaps.SiteMapURL} was modified
     * @param changeFreq the {@link crawlercommons.sitemaps.SiteMapURL} change frquency
     * @param priority priority of this {@link crawlercommons.sitemaps.SiteMapURL}
     * @param urlIndex index position to which this entry has been added 
     */
    protected void addUrlIntoSitemap(String urlStr, SiteMap siteMap, String lastMod, String changeFreq, String priority, int urlIndex) {
        try {
            URL url = new URL(urlStr); // Checking the URL
            boolean valid = urlIsValid(siteMap.getBaseUrl(), url.toString());

            if (valid || !strict) {
                SiteMapURL sUrl = new SiteMapURL(url.toString(), lastMod, changeFreq, priority, valid);
                siteMap.addSiteMapUrl(sUrl);
                LOG.debug("  {}. {}", urlIndex + 1, sUrl);
            } else {
                LOG.warn("URL: {} is excluded from the sitemap as it is not a valid url = not under the base url: {}", url.toExternalForm(), siteMap.getBaseUrl());
            }
        } catch (MalformedURLException e) {
            LOG.warn("Bad url: [{}]", urlStr);
            LOG.trace("Can't create a sitemap entry with a bad URL", e);
        }
    }

    /**
     * See if testUrl is under sitemapBaseUrl. Only URLs under sitemapBaseUrl
     * are valid.
     * 
     * @param sitemapBaseUrl
     * @param testUrl
     * @return true if testUrl is under sitemapBaseUrl, false otherwise
     */
<<<<<<< HEAD
    protected boolean urlIsValid(String sitemapBaseUrl, String testUrl) {
=======
    public static boolean urlIsValid(String sitemapBaseUrl, String testUrl) {
>>>>>>> 84675177
        boolean ret = false;

        // Don't try a comparison if the URL is too short to match
        if (sitemapBaseUrl != null && sitemapBaseUrl.length() <= testUrl.length()) {
            String u = testUrl.substring(0, sitemapBaseUrl.length());
            ret = sitemapBaseUrl.equals(u);
        }

        return ret;
    }

    /**
     * Performs a one time intialization of Tika's Media-Type components and
     * media type collection constants <br/>
     * Please note that this is a private static method which is called once per
     * CLASS (not per instance / object)
     */
    private static void initMediaTypes() {
        /* XML media types (and all aliases) */
        XML_MEDIA_TYPES.add(APPLICATION_XML);
        XML_MEDIA_TYPES.addAll(MEDIA_TYPE_REGISTRY.getAliases(APPLICATION_XML));

        /* TEXT media types (and all aliases) */
        TEXT_MEDIA_TYPES.add(TEXT_PLAIN);
        TEXT_MEDIA_TYPES.addAll(MEDIA_TYPE_REGISTRY.getAliases(TEXT_PLAIN));

        /* GZIP media types (and all aliases) */
        MediaType gzipMediaType = MediaType.parse("application/gzip");
        GZ_MEDIA_TYPES.add(gzipMediaType);
        GZ_MEDIA_TYPES.addAll(MEDIA_TYPE_REGISTRY.getAliases(gzipMediaType));
    }
}<|MERGE_RESOLUTION|>--- conflicted
+++ resolved
@@ -16,12 +16,9 @@
 
 package crawlercommons.sitemaps;
 
-<<<<<<< HEAD
 import static java.nio.charset.StandardCharsets.UTF_8;
-=======
 import static org.apache.tika.mime.MediaType.APPLICATION_XML;
 import static org.apache.tika.mime.MediaType.TEXT_PLAIN;
->>>>>>> 84675177
 
 import java.io.BufferedReader;
 import java.io.ByteArrayInputStream;
@@ -31,12 +28,12 @@
 import java.net.MalformedURLException;
 import java.net.URL;
 import java.util.ArrayList;
+import java.util.Date;
 import java.util.List;
 import java.util.zip.GZIPInputStream;
 
-import javax.xml.parsers.ParserConfigurationException;
-import javax.xml.parsers.SAXParser;
-import javax.xml.parsers.SAXParserFactory;
+import javax.xml.parsers.DocumentBuilder;
+import javax.xml.parsers.DocumentBuilderFactory;
 
 import org.apache.commons.io.FilenameUtils;
 import org.apache.commons.io.IOUtils;
@@ -46,11 +43,16 @@
 import org.apache.tika.mime.MediaTypeRegistry;
 import org.slf4j.Logger;
 import org.slf4j.LoggerFactory;
+import org.w3c.dom.Document;
+import org.w3c.dom.Element;
+import org.w3c.dom.Node;
+import org.w3c.dom.NodeList;
+import org.xml.sax.ErrorHandler;
 import org.xml.sax.InputSource;
 import org.xml.sax.SAXException;
+import org.xml.sax.SAXParseException;
 
 import crawlercommons.sitemaps.AbstractSiteMap.SitemapType;
-import crawlercommons.sitemaps.sax.DelegatorHandler;
 
 public class SiteMapParser {
     public static final Logger LOG = LoggerFactory.getLogger(SiteMapParser.class);
@@ -87,24 +89,12 @@
      */
     protected boolean strict = true;
 
-<<<<<<< HEAD
     public SiteMapParser() {
       //default constructor
-=======
-    private boolean allowPartial = false;
-
-    public SiteMapParser() {
-        this(true, false);
->>>>>>> 84675177
     }
 
     public SiteMapParser(boolean strict) {
-        this(strict, false);
-    }
-
-    public SiteMapParser(boolean strict, boolean allowPartial) {
         this.strict = strict;
-        this.allowPartial = allowPartial;
     }
 
     /**
@@ -116,9 +106,11 @@
     }
 
     /**
-     * <p>Returns a SiteMap or SiteMapIndex given an online sitemap URL</p>
-     * <p>Please note that this method is a static method which goes online and
-     * fetches the sitemap then parses it</p>
+     * Returns a SiteMap or SiteMapIndex given an online sitemap URL
+     *
+     * Please note that this method is a static method which goes online and
+     * fetches the sitemap then parses it
+     *
      * This method is a convenience method for a user who has a sitemap URL and
      * wants a "Keep it simple" way to parse it.
      * 
@@ -126,8 +118,11 @@
      *            URL of the online sitemap
      * @return Extracted SiteMap/SiteMapIndex or null if the onlineSitemapUrl is
      *         null
-     * @throws UnknownFormatException if there is an error parsing the sitemap
-     * @throws IOException if there is an error reading in the site map {@link java.net.URL}
+     * @throws UnknownFormatException
+     *             if there is an error parsing the sitemap
+     * @throws IOException
+     *             if there is an error reading in the site map
+     *             {@link java.net.URL}
      */
     public AbstractSiteMap parseSiteMap(URL onlineSitemapUrl) throws UnknownFormatException, IOException {
         if (onlineSitemapUrl == null) {
@@ -149,10 +144,14 @@
      * @param content
      *            raw bytes of sitemap file
      * @param sitemap
-     *            an {@link crawlercommons.sitemaps.AbstractSiteMap} implementation
+     *            an {@link crawlercommons.sitemaps.AbstractSiteMap}
+     *            implementation
      * @return Extracted SiteMap/SiteMapIndex
-     * @throws UnknownFormatException if there is an error parsing the sitemap
-     * @throws IOException if there is an error reading in the site map {@link java.net.URL}
+     * @throws UnknownFormatException
+     *             if there is an error parsing the sitemap
+     * @throws IOException
+     *             if there is an error reading in the site map
+     *             {@link java.net.URL}
      */
     public AbstractSiteMap parseSiteMap(String contentType, byte[] content, final AbstractSiteMap sitemap) throws UnknownFormatException, IOException {
         AbstractSiteMap asmCopy = parseSiteMap(contentType, content, sitemap.getUrl());
@@ -168,8 +167,11 @@
      * @param url
      *            URL to sitemap file
      * @return Extracted SiteMap/SiteMapIndex
-     * @throws UnknownFormatException if there is an error parsing the sitemap
-     * @throws IOException if there is an error reading in the site map {@link java.net.URL}
+     * @throws UnknownFormatException
+     *             if there is an error parsing the sitemap
+     * @throws IOException
+     *             if there is an error reading in the site map
+     *             {@link java.net.URL}
      */
     public AbstractSiteMap parseSiteMap(byte[] content, URL url) throws UnknownFormatException, IOException {
         if (url == null) {
@@ -193,8 +195,11 @@
      * @param url
      *            URL to sitemap file
      * @return Extracted SiteMap/SiteMapIndex
-     * @throws UnknownFormatException if there is an error parsing the sitemap
-     * @throws IOException if there is an error reading in the site map {@link java.net.URL}
+     * @throws UnknownFormatException
+     *             if there is an error parsing the sitemap
+     * @throws IOException
+     *             if there is an error reading in the site map
+     *             {@link java.net.URL}
      */
     public AbstractSiteMap parseSiteMap(String contentType, byte[] content, URL url) throws UnknownFormatException, IOException {
         MediaType mediaType = MediaType.parse(contentType);
@@ -219,10 +224,13 @@
     /**
      * Parse the given XML content.
      * 
-     * @param sitemapUrl URL to sitemap file
-     * @param xmlContent the byte[] backing the sitemapUrl
+     * @param sitemapUrl
+     *            URL to sitemap file
+     * @param xmlContent
+     *            the byte[] backing the sitemapUrl
      * @return The site map
-     * @throws UnknownFormatException if there is an error parsing the sitemap
+     * @throws UnknownFormatException
+     *             if there is an error parsing the sitemap
      */
     protected AbstractSiteMap processXml(URL sitemapUrl, byte[] xmlContent) throws UnknownFormatException {
 
@@ -236,11 +244,16 @@
     /**
      * Process a text-based Sitemap. Text sitemaps only list URLs but no
      * priorities, last mods, etc.
-     * @param sitemapUrl a string sitemap URL
-     * @param sitemapUrl URL to sitemap file
-     * @param content the byte[] backing the sitemapUrl
+     * 
+     * @param sitemapUrl
+     *            a string sitemap URL
+     * @param sitemapUrl
+     *            URL to sitemap file
+     * @param content
+     *            the byte[] backing the sitemapUrl
      * @return The site map
-     * @throws IOException if there is an error reading in the site map String
+     * @throws IOException
+     *             if there is an error reading in the site map String
      */
     protected SiteMap processText(String sitemapUrl, byte[] content) throws IOException {
         LOG.debug("Processing textual Sitemap");
@@ -272,8 +285,10 @@
      * @param response
      *            - Gzipped content
      * @return the site map
-     * @throws UnknownFormatException if there is an error parsing the gzip
-     * @throws IOException if there is an error reading in the gzip {@link java.net.URL}
+     * @throws UnknownFormatException
+     *             if there is an error parsing the gzip
+     * @throws IOException
+     *             if there is an error reading in the gzip {@link java.net.URL}
      */
     protected AbstractSiteMap processGzip(URL url, byte[] response) throws IOException, UnknownFormatException {
 
@@ -298,19 +313,36 @@
     /**
      * Parse the given XML content.
      * 
-     * @param sitemapUrl a sitemap {@link java.net.URL}
-     * @param is an {@link org.xml.sax.InputSource} backing the sitemap
+     * @param sitemapUrl
+     *            a sitemap {@link java.net.URL}
+     * @param is
+     *            an {@link org.xml.sax.InputSource} backing the sitemap
      * @return the site map
-     * @throws UnknownFormatException if there is an error parsing the {@link org.xml.sax.InputSource}
+     * @throws UnknownFormatException
+     *             if there is an error parsing the
+     *             {@link org.xml.sax.InputSource}
      */
     protected AbstractSiteMap processXml(URL sitemapUrl, InputSource is) throws UnknownFormatException {
 
-        SAXParserFactory factory = SAXParserFactory.newInstance();
-        DelegatorHandler handler = new DelegatorHandler(sitemapUrl, strict);
+        Document doc = null;
+
         try {
-<<<<<<< HEAD
             DocumentBuilderFactory dbf = DocumentBuilderFactory.newInstance();
-            doc = dbf.newDocumentBuilder().parse(is);
+            DocumentBuilder db = dbf.newDocumentBuilder();
+            db.setErrorHandler(new ErrorHandler() {
+                public void warning(SAXParseException e) throws SAXException {
+                    LOG.warn("Warning parsing XML: {}", e.toString());
+                }
+                public void fatalError(SAXParseException e) throws SAXException {
+                    LOG.error("Fatal error parsing XML: {}", e.toString());
+                    throw e;
+                }
+                public void error(SAXParseException e) throws SAXException {
+                    LOG.error("Error parsing XML: {}", e.toString());
+                    throw e;
+                }
+            });
+            doc = db.parse(is);
         } catch (Exception e) {
             LOG.debug(e.toString(), e);
             throw new UnknownFormatException("Error parsing XML for: " + sitemapUrl);
@@ -333,7 +365,8 @@
     }
 
     /**
-     * Parse XML that contains a valid Sitemap. Example of a Sitemap: 
+     * Parse XML that contains a valid Sitemap. Example of a Sitemap:
+     * 
      * <pre>
      * {@code 
      * <?xml version="1.0" encoding="UTF-8"?> 
@@ -351,8 +384,11 @@
      *   </urlset>
      * }
      * </pre>
-     * @param sitemapUrl a sitemap {@link java.net.URL}
-     * @param doc a {@link org.w3c.dom.Document} sitemap snippet
+     * 
+     * @param sitemapUrl
+     *            a sitemap {@link java.net.URL}
+     * @param doc
+     *            a {@link org.w3c.dom.Document} sitemap snippet
      * @return The sitemap
      */
     protected SiteMap parseXmlSitemap(URL sitemapUrl, Document doc) {
@@ -382,7 +418,8 @@
     }
 
     /**
-     * <p>Parse XML that contains a Sitemap Index. Example Sitemap Index:</p>
+     * Parse XML that contains a Sitemap Index. Example Sitemap Index:
+     * 
      * <pre>
      * {@code
      * <?xml version="1.0" encoding="UTF-8"?> 
@@ -398,9 +435,11 @@
      *   </sitemapindex>
      * }
      * </pre>
+     * 
      * @param url
      *            - URL of Sitemap Index
-     * @param nodeList a {@link org.w3c.dom.NodeList} backing the sitemap
+     * @param nodeList
+     *            a {@link org.w3c.dom.NodeList} backing the sitemap
      * @return The site map index
      */
     protected SiteMapIndex parseSitemapIndex(URL url, NodeList nodeList) {
@@ -451,7 +490,8 @@
      * it's an <b>Atom doc</b> <b>rss</b> to determine if it's an <b>RSS
      * doc</b>.
      * 
-     * @param sitemapUrl the URL location of the Sitemap
+     * @param sitemapUrl
+     *            the URL location of the Sitemap
      * @param doc
      *            - XML document to parse
      * @return The sitemap
@@ -480,36 +520,20 @@
             list = doc.getElementsByTagName("channel");
             if (list.getLength() > 0) {
                 parseRSS(sitemap, doc);
-=======
-            SAXParser saxParser = factory.newSAXParser();
-            saxParser.parse(is, handler);
-            return handler.getSiteMap();
-        } catch (IOException e) {
-            UnknownFormatException ufe = new UnknownFormatException("Failed to parse " + sitemapUrl);
-            ufe.initCause(e);
-            throw ufe;
-        } catch (SAXException e) {
-            if (allowPartial) {
-                LOG.warn("Processed broken/partial sitemap for '" + sitemapUrl + "'");
-                AbstractSiteMap sitemap = handler.getSiteMap();
->>>>>>> 84675177
                 sitemap.setProcessed(true);
                 return sitemap;
             } else {
-                UnknownFormatException ufe = new UnknownFormatException("Failed to parse " + sitemapUrl);
-                ufe.initCause(e);
-                throw ufe;
+                throw new UnknownFormatException("Unknown syndication format at " + sitemapUrl);
             }
-        } catch (ParserConfigurationException e) {
-            throw new IllegalStateException(e);
-        }
-    }
-
-    /**
-<<<<<<< HEAD
-     * <p>Parse the XML document which is assumed to be in Atom format. Atom 1.0
+        }
+    }
+
+    /**
+     * <p>
+     * Parse the XML document which is assumed to be in Atom format. Atom 1.0
      * example:
      * </p>
+     * 
      * <pre>
      * {@code
      * <?xml version="1.0" encoding="utf-8"?>
@@ -535,9 +559,14 @@
      *   </feed>
      * }
      * </pre>
-     * @param sitemap a {@link crawlercommons.sitemaps.SiteMap} backing the Atom feed
-     * @param elem {@link org.w3c.dom.Element}'s to populate from the Sitemap
-     * @param doc {@link org.w3c.dom.Document} to populate with the parse output
+     * 
+     * @param sitemap
+     *            a {@link crawlercommons.sitemaps.SiteMap} backing the Atom
+     *            feed
+     * @param elem
+     *            {@link org.w3c.dom.Element}'s to populate from the Sitemap
+     * @param doc
+     *            {@link org.w3c.dom.Document} to populate with the parse output
      */
     protected void parseAtom(SiteMap sitemap, Element elem, Document doc) {
 
@@ -567,8 +596,8 @@
     }
 
     /**
-     * <p>Parse XML document which is assumed to be in RSS format. RSS 2.0 example:
-     * </p>
+     * Parse XML document which is assumed to be in RSS format. RSS 2.0 example:
+     * 
      * <pre>
      * {@code
      * <?xml version="1.0"?>
@@ -608,8 +637,12 @@
      *   </rss>
      * }
      * </pre>
-     * @param sitemap a {@link crawlercommons.sitemaps.SiteMap} object to populate with the RCC content
-     * @param doc {@link org.w3c.dom.Document} to populate with the parse output
+     * 
+     * @param sitemap
+     *            a {@link crawlercommons.sitemaps.SiteMap} object to populate
+     *            with the RCC content
+     * @param doc
+     *            {@link org.w3c.dom.Document} to populate with the parse output
      */
     protected void parseRSS(SiteMap sitemap, Document doc) {
 
@@ -678,15 +711,22 @@
     }
 
     /**
-=======
->>>>>>> 84675177
      * Adds the given URL to the given sitemap while showing the relevant logs
-     * @param urlStr an URL string to add to the {@link crawlercommons.sitemaps.SiteMap}
-     * @param siteMap the sitemap to add URL(s) to
-     * @param lastMod last time the {@link crawlercommons.sitemaps.SiteMapURL} was modified
-     * @param changeFreq the {@link crawlercommons.sitemaps.SiteMapURL} change frquency
-     * @param priority priority of this {@link crawlercommons.sitemaps.SiteMapURL}
-     * @param urlIndex index position to which this entry has been added 
+     * 
+     * @param urlStr
+     *            an URL string to add to the
+     *            {@link crawlercommons.sitemaps.SiteMap}
+     * @param siteMap
+     *            the sitemap to add URL(s) to
+     * @param lastMod
+     *            last time the {@link crawlercommons.sitemaps.SiteMapURL} was
+     *            modified
+     * @param changeFreq
+     *            the {@link crawlercommons.sitemaps.SiteMapURL} change frquency
+     * @param priority
+     *            priority of this {@link crawlercommons.sitemaps.SiteMapURL}
+     * @param urlIndex
+     *            index position to which this entry has been added
      */
     protected void addUrlIntoSitemap(String urlStr, SiteMap siteMap, String lastMod, String changeFreq, String priority, int urlIndex) {
         try {
@@ -714,11 +754,7 @@
      * @param testUrl
      * @return true if testUrl is under sitemapBaseUrl, false otherwise
      */
-<<<<<<< HEAD
-    protected boolean urlIsValid(String sitemapBaseUrl, String testUrl) {
-=======
     public static boolean urlIsValid(String sitemapBaseUrl, String testUrl) {
->>>>>>> 84675177
         boolean ret = false;
 
         // Don't try a comparison if the URL is too short to match
